/**
 * Centralized API client with authentication and location header support
 * Automatically includes user location in API requests for fraud detection
 */

import {
  getStoredLocation,
  createLocationHeaders,
  type LocationData,
} from '../hooks/useLocation';

export interface ApiClientConfig {
  baseUrl?: string;
  timeout?: number;
  includeLocation?: boolean;
  headers?: Record<string, string>;
}

export interface ApiResponse<T = unknown> {
  data: T;
  status: number;
  statusText: string;
  headers: globalThis.Headers;
}

export class ApiClient {
  private baseUrl: string;
  private timeout: number;
  private includeLocation: boolean;
  private defaultHeaders: Record<string, string>;

  // Static method to set token from auth context
  private static currentToken: string | null = null;
  private static onAuthError?: () => void;

  static setToken(token: string | null) {
    ApiClient.currentToken = token;
  }

  static setAuthErrorHandler(handler: () => void) {
    ApiClient.onAuthError = handler;
  }

  constructor(config: ApiClientConfig = {}) {
    this.baseUrl = config.baseUrl || '/api';
    this.timeout = config.timeout || 30000;
    this.includeLocation = config.includeLocation ?? true;
    this.defaultHeaders = {
      'Content-Type': 'application/json',
      ...config.headers,
    };
  }

  private getToken(): string | null {
    // First try static token (set from auth context)
    if (ApiClient.currentToken) {
      if (import.meta.env.DEV) {
        console.log('🔑 Using static token from auth context');
      }
      return ApiClient.currentToken;
    }

    // Check localStorage for OIDC tokens
    const allKeys = Object.keys(localStorage);
    const oidcKeys = allKeys.filter((k) => k.includes('oidc'));

    if (import.meta.env.DEV) {
      console.log('🔍 Looking for OIDC tokens in localStorage:', {
        allKeys: allKeys.length,
        oidcKeys: oidcKeys.length,
        oidcKeyList: oidcKeys,
      });
    }

    // Try multiple possible key patterns
    const possibleKeys = [
      'oidc.user:http://localhost:8080/realms/spending-monitor:spending-monitor',
    ];

    // First try specific keys
    for (const key of possibleKeys) {
      try {
        const stored = localStorage.getItem(key);
        if (stored) {
          const parsed = JSON.parse(stored);
          if (parsed.access_token) {
            if (import.meta.env.DEV) {
              console.log('🔑 Found token in specific key:', key);
            }
            return parsed.access_token;
          }
        }
      } catch {
        // Continue looking
      }
    }

    // Fallback: check all OIDC keys
    for (const k of oidcKeys) {
      try {
        const stored = localStorage.getItem(k);
        if (stored) {
          const parsed = JSON.parse(stored);
          if (parsed.access_token) {
            if (import.meta.env.DEV) {
              console.log('🔑 Found token in OIDC key:', k);
            }
            return parsed.access_token;
          }
        }
      } catch {
        // Continue looking
      }
    }

    if (import.meta.env.DEV) {
      console.warn('⚠️ No JWT token found in localStorage');
    }
    return null;
  }

  /**
   * Create request headers including location and authentication if available
   */
  private createHeaders(
    customHeaders?: Record<string, string>,
  ): Record<string, string> {
    const headers = { ...this.defaultHeaders, ...customHeaders };

    // Add authentication token
    const token = this.getToken();
    if (token) {
      headers.Authorization = `Bearer ${token}`;
    }

    // Add location headers if enabled
    if (this.includeLocation) {
      const location = getStoredLocation();
      if (location) {
        Object.assign(headers, createLocationHeaders(location));
      }
    }

    return headers;
  }

  /**
   * Make a request with timeout and error handling
   */
  private async makeRequest<T>(
    url: string,
    options: globalThis.RequestInit = {},
    customLocation?: LocationData | null,
  ): Promise<ApiResponse<T>> {
    let didTimeout = false;
    const timeoutPromise: Promise<never> = new Promise((_, reject) => {
      setTimeout(() => {
        didTimeout = true;
        reject(new ApiError('Request timeout', 408));
      }, this.timeout);
    });

    try {
      // Build full URL
      const fullUrl = url.startsWith('http') ? url : `${this.baseUrl}${url}`;

      // Create headers with optional custom location
      let headers = this.createHeaders(options.headers as Record<string, string>);

      // Override with custom location if provided
      if (customLocation) {
        Object.assign(headers, createLocationHeaders(customLocation));
      } else if (customLocation === null) {
        // Explicitly remove location headers if null is passed
        delete headers['X-User-Latitude'];
        delete headers['X-User-Longitude'];
        delete headers['X-User-Location-Accuracy'];
      }

      const fetchPromise: Promise<globalThis.Response> = fetch(fullUrl, {
        ...options,
        headers,
      });

      const response = (await Promise.race([
        fetchPromise,
        timeoutPromise,
      ])) as globalThis.Response;

      const contentType = response.headers?.get?.('content-type') ?? null;
      let data: T;

      if (contentType && contentType.includes('application/json')) {
        data = (await response.json()) as T;
      } else if (
        typeof (response as { text?: () => Promise<string> }).text === 'function'
      ) {
        data = (await response.text()) as unknown as T;
      } else {
        // Some tests mock minimal Response objects without headers; fall back to undefined text
        data = undefined as unknown as T;
      }

      if (!response.ok) {
        const apiError = new ApiError(
          `HTTP ${response.status}: ${response.statusText}`,
          response.status,
          data,
        );

        // Handle authentication errors globally
        if (apiError.isAuthError && ApiClient.onAuthError) {
          console.warn(
            '🔒 Authentication error detected, triggering auth error handler',
          );
          ApiClient.onAuthError();
        }

        throw apiError;
      }

      return {
        data,
        status: response?.status ?? 200,
        statusText: response?.statusText ?? 'OK',
        headers: response?.headers ?? new globalThis.Headers(),
      };
    } catch (error) {
      // If timeout path already produced an ApiError, rethrow as-is
      if (didTimeout) {
        throw error;
      }
<<<<<<< HEAD

      // Re-check for auth errors in caught errors
      if (error instanceof ApiError && error.isAuthError && ApiClient.onAuthError) {
        console.warn(
          '🔒 Authentication error detected in catch, triggering auth error handler',
        );
        ApiClient.onAuthError();
      }

=======
>>>>>>> cd6a1548
      throw error;
    }
  }

  /**
   * Legacy fetch method for backward compatibility
   */
  async fetch(
    url: string,
    options: globalThis.RequestInit = {},
  ): Promise<globalThis.Response> {
    const headers = this.createHeaders(options.headers as Record<string, string>);

    return fetch(url, {
      ...options,
      headers,
    });
  }

  /**
   * GET request
   */
  async get<T>(
    url: string,
    options?: {
      headers?: Record<string, string>;
      location?: LocationData | null;
    },
  ): Promise<ApiResponse<T>> {
    return this.makeRequest<T>(
      url,
      {
        method: 'GET',
        headers: options?.headers,
      },
      options?.location,
    );
  }

  /**
   * POST request
   */
  async post<T>(
    url: string,
    data?: unknown,
    options?: {
      headers?: Record<string, string>;
      location?: LocationData | null;
    },
  ): Promise<ApiResponse<T>> {
    return this.makeRequest<T>(
      url,
      {
        method: 'POST',
        headers: options?.headers,
        body: data ? JSON.stringify(data) : undefined,
      },
      options?.location,
    );
  }

  /**
   * PUT request
   */
  async put<T>(
    url: string,
    data?: unknown,
    options?: {
      headers?: Record<string, string>;
      location?: LocationData | null;
    },
  ): Promise<ApiResponse<T>> {
    return this.makeRequest<T>(
      url,
      {
        method: 'PUT',
        headers: options?.headers,
        body: data ? JSON.stringify(data) : undefined,
      },
      options?.location,
    );
  }

  /**
   * DELETE request
   */
  async delete<T>(
    url: string,
    options?: {
      headers?: Record<string, string>;
      location?: LocationData | null;
    },
  ): Promise<ApiResponse<T>> {
    return this.makeRequest<T>(
      url,
      {
        method: 'DELETE',
        headers: options?.headers,
      },
      options?.location,
    );
  }

  /**
   * Update location inclusion setting
   */
  setIncludeLocation(include: boolean): void {
    this.includeLocation = include;
  }

  /**
   * Set default headers
   */
  setDefaultHeaders(headers: Record<string, string>): void {
    this.defaultHeaders = { ...this.defaultHeaders, ...headers };
  }
}

/**
 * Custom API Error class
 */
export class ApiError extends Error {
  public status: number;
  public data?: unknown;

  constructor(message: string, status: number, data?: unknown) {
    super(message);
    this.name = 'ApiError';
    this.status = status;
    this.data = data;
  }

  /**
   * Check if error is due to authentication failure
   */
  get isAuthError(): boolean {
    return this.status === 401 || this.status === 403;
  }

  /**
   * Check if error is due to network/server issues
   */
  get isNetworkError(): boolean {
    return this.status >= 500 || this.status === 408;
  }
}

// Default API client instance
export const apiClient = new ApiClient();

// Convenience function to create a client with custom config
export function createApiClient(config: ApiClientConfig): ApiClient {
  return new ApiClient(config);
}

// Legacy fetch wrapper for backward compatibility
export async function fetchWithLocation(
  url: string,
  options: globalThis.RequestInit = {},
  customLocation?: LocationData | null,
): Promise<globalThis.Response> {
  const headers = new globalThis.Headers(options.headers);

  // Add location headers if not explicitly disabled
  if (customLocation !== null) {
    const location = customLocation || getStoredLocation();
    if (location) {
      const locationHeaders = createLocationHeaders(location);
      Object.entries(locationHeaders).forEach(([key, value]) => {
        headers.set(key, value);
      });
    }
  }

  return fetch(url, {
    ...options,
    headers,
  });
}

/**
 * Hook for API client with location context
 */
export function useApiClient(location?: LocationData | null) {
  const client = new ApiClient({ includeLocation: location !== null });

  return {
    get: <T>(url: string, options?: { headers?: Record<string, string> }) =>
      client.get<T>(url, { ...options, location }),
    post: <T>(
      url: string,
      data?: unknown,
      options?: { headers?: Record<string, string> },
    ) => client.post<T>(url, data, { ...options, location }),
    put: <T>(
      url: string,
      data?: unknown,
      options?: { headers?: Record<string, string> },
    ) => client.put<T>(url, data, { ...options, location }),
    delete: <T>(url: string, options?: { headers?: Record<string, string> }) =>
      client.delete<T>(url, { ...options, location }),
  };
}<|MERGE_RESOLUTION|>--- conflicted
+++ resolved
@@ -230,18 +230,6 @@
       if (didTimeout) {
         throw error;
       }
-<<<<<<< HEAD
-
-      // Re-check for auth errors in caught errors
-      if (error instanceof ApiError && error.isAuthError && ApiClient.onAuthError) {
-        console.warn(
-          '🔒 Authentication error detected in catch, triggering auth error handler',
-        );
-        ApiClient.onAuthError();
-      }
-
-=======
->>>>>>> cd6a1548
       throw error;
     }
   }
