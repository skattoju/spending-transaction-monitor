--- conflicted
+++ resolved
@@ -1,6 +1,4 @@
-<<<<<<< HEAD
-=======
 #!/bin/sh
->>>>>>> b7966643
+
 pnpm lint-staged
 
